--- conflicted
+++ resolved
@@ -158,13 +158,12 @@
 int64_t get_next_tick_to_awake(void);
 bool thread_compare_priority (struct list_elem *l, struct list_elem *s, void *aux UNUSED);
 void  thread_test_preemption (void);
-<<<<<<< HEAD
-=======
+#endif /* threads/thread.h */
+
 
 /* priority donation */
 bool thread_compare_donate_priority (const struct list_elem *l, const struct list_elem *s, void *aux UNUSED);
 void donate_priority (void);
 void remove_with_lock (struct lock *lock);
 void refresh_priority(void);
->>>>>>> dbe7de94
-#endif /* threads/thread.h */+#endif /* threads/thread.h */
